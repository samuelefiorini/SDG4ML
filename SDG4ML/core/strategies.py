#!/usr/bin/env python
# -*- coding: utf-8 -*-
"""Strategies for synthetic regression problems generation.

IMPLEMETENTED STRATEGIES:

- NULL: regression problem with no signal, random labels uncorrelated with
        data.
- SPARSE: sparse linear regression problem
          y = univ_random_X*sparse_beta + noise.
- CORRELATED: linearly correlated regression problem
          y = multiv_random_X*sparse_beta + noise.
- BLOCK CORRELATED: linearly block correlated regression problem
          y = multiv_random_X*block_sparse_beta + noise.
- ZOU HASTIE 2005d: regression problem as in Zou Hastie 2005 (d) scenario.
- MULTIVARIATE GROUPS: classification problem, each point is sampled from
                       a multivariate normal distribution.

REF:

Zou and Hastie (2005), Regularization and variable selection via the
elastic net.
"""
from __future__ import division
import numpy as np
from sklearn.preprocessing import PolynomialFeatures, FunctionTransformer



def null(n=100, d=150, normalized=False, seed=None, **kwargs):
    """Generate a signal-less {X,Y} dataset with data and labels uncorrelated.

    Parameters
    ----------
    n : int, optional (default is `100`)
        number of samples
    d : int, optional (default is `150`)
        number of dimensions
    normalized : bool, optional (default is `False`)
        if normalized is true than the data matrix is normalized as
        data/sqrt(n)
    seed : float, optional (default is `None`)
        random seed initialization

    Returns
    -------
    X : (n, d) ndarray
        data matrix
    Y : (n, 1) ndarray
        label vector
    """
    if seed is not None:
        state0 = np.random.get_state()
        np.random.seed(seed)

    if normalized:
        factor = np.sqrt(n)
    else:
        factor = 1

    X = np.random.randn(n, d)/factor  # Generate random data
    Y = -1 + 2*np.random.randn(n, 1)  # Generate random labels

    if seed is not None:  # restore random seed
        np.random.set_state(state0)

    return X, Y, np.zeros(d)


<<<<<<< HEAD
def sparse(n=100, d=150, k=15, degree = 1, func = 'l' amplitude=3.5, SNR=0.5, normalized=False, seed=None, **kwargs):
    """Generate a sparse linear regression (X,Y) problem. The relationship between input and output is given by:
=======
def sparse(n=100, d=150, k=15, amplitude=3.5, sigma=0.5, normalized=False,
           seed=None, **kwargs):
    """Generate a sparse linear regression (X,Y) problem.

    The relationship between input and output is given by:
>>>>>>> e67da2e0

                                            Y = X*beta + noise

    where X ~ N(0,1), beta is sparse and the nonzero values are in
    {+-amplitude}, noise ~ N(0,sigma).

    Parameters
    ----------
    n : int, optional (default is `100`)
        number of samples
    d : int, optional (default is `150`)
        total number of dimensions
    k : int, optional (default is `15`)
        number of relevant dimensions
    amplitude : float,  optional (default is `3.5`)
        amplitude of the generative linear model
    SNR : float, optional (default is `0.5`)
        sigma_signal/sigma_noise nb: mean(signal)=0. sigma_n or s gaussiano
    normalized : bool, optional (default is `False`)
        if normalized is true than the data matrix is normalized as
        data/sqrt(n)
    seed : float, optional (default is `None`)
        random seed initialization

    Returns
    -------
    X : (n, d) ndarray
        data matrix
    Y : (n, 1) ndarray
        label vector
    beta : (d, 1) ndarray
        real beta vector
    """
    if seed is not None:
        state0 = np.random.get_state()
        np.random.seed(seed)

    if normalized:
        factor = np.sqrt(n)
    else:
        factor = 1

<<<<<<< HEAD
    X = np.random.randn(n,d)/factor            # generate random data
    
    if(degree == 1 && func == 'l') :
        X_trans = X
    
    elif(degree ~= 1): #############
        poly = PolynomialFeatures(degree = 2)
        X_trans = poly.fit_transform(X)  

    if(func == 'log'):
        log = FunctionTrasformer(np.log1p) #log(1+x)
        X_trans = log.fit_transform(log)
    
    if(func == 'gaus'):
        gaus = FunctionTransformer(np.exp)   #verificare se exp è element wise
        X_trans = gaus.fit_transform(X)

    if(func == 'tanh') :
        tanh = FunctionTransformer(np.tanh)
        X_trans = log.fit_transform(X)

    beta = np.zeros(d*degree)                         # init beta vector
    S0 = np.random.choice(d*degree, k, replace=False) # extract k indexes from d
    beta[S0] = amplitude                       # set them to amplitude
    beta *= np.sign(np.random.randn(d*degree))        # with random sign

   # variance_signal = (1/n)*np.dot(X.dot(beta).T,X.dot(beta)) #questa dipenderà dalla dipendenza di Y da X
    variance_signal = (1/n)*np.dot(X_trans.dot(beta).T, X_trans.dot(beta))
    sd_noise = np.sqrt(variance_signal/SNR**2)

    Y = X_trans.dot(beta) + sd_noise*np.random.randn(n) # evaluate labels #Y a questo punto dipende dalla funzione
=======
    X = np.random.randn(n, d)/factor            # generate random data

    beta = np.zeros(d)                           # init beta vector
    S0 = np.random.choice(d, k, replace=False)   # extract k indexes from d
    beta[S0] = amplitude                         # set them to amplitude
    beta *= np.sign(np.random.randn(d))          # with random sign

    Y = X.dot(beta) + sigma * np.random.randn(n)  # evaluate labels
>>>>>>> e67da2e0

    if seed is not None:  # restore random seed
        np.random.set_state(state0)

    return X, Y, beta


<<<<<<< HEAD
def correlated(n=100, d=150, k=15, rho=0.5, amplitude=3.5, SNR = 10, normalized=False, seed=None, **kwargs):
    """Generate a linear regression (X,Y) problem. The relationship between input and output is given by:
=======
def correlated(n=100, d=150, k=15, rho=0.5, amplitude=3.5, sigma=0.5,
               normalized=False, seed=None, **kwargs):
    """Generate a linear regression (X,Y) problem.

    The relationship between input and output is given by:
>>>>>>> e67da2e0

                                            Y = X*beta + noise

    where X ~ multi variate random Gaussian (0, THETA), THETA is a (d,d)
    matrix that has THETA[j,k] = rho^abs(j-k), beta is sparse and the nonzero
    values are in {+-amplitude}, noise ~ N(0,sigma).

    Parameters
    ----------
    n : int, optional (default is `100`)
        number of samples
    d : int, optional (default is `150`)
        total number of dimensions
    k : int, optional (default is `15`)
        number of relevant dimensions
    rho : float, optional (default is `0.5`)
        correlation level
    amplitude : float,  optional (default is `3.5`)
        amplitude of the generative linear model
    SNR : float, optional (default is `10`)
        Signal to noise ratio - signal variance on noise variance - from this we can determine sigma noise
    normalized : bool, optional (default is `False`)
        if normalized is true than the data matrix is normalized as
        data/sqrt(n)
    seed : float, optional (default is `None`)
        random seed initialization

    Returns
    -------
    X : (n, d) ndarray
        data matrix
    Y : (n, 1) ndarray
        label vector
    beta : (d, 1) ndarray
        real beta vector
    """
    if seed is not None:
        state0 = np.random.get_state()
        np.random.seed(seed)

    if normalized:
        factor = np.sqrt(n)
    else:
        factor = 1

<<<<<<< HEAD
    # Create covariance matrix XXT
    '''THETA = np.zeros((d,d))
    for i in range(d):
        for j in range(d):
            THETA[i,j] = rho**np.abs(i-j)'''
    THETA = np.zeros((n,n))
        for i in range(n):
            ############### da qui

    X = np.random.multivariate_normal(mean=np.zeros(d), cov=THETA, size=(n))/factor
    
=======
    # Create covariance matrix
    THETA = np.zeros((d, d))
    for i in range(d):
        for j in range(d):
            THETA[i, j] = rho**np.abs(i-j)

    X = np.random.multivariate_normal(mean=np.zeros(d), cov=THETA,
                                      size=(n))/factor
>>>>>>> e67da2e0

    beta = np.zeros(d)                          # init beta vector
    S0 = np.random.choice(d, k, replace=False)  # extract k indexes from d
    beta[S0] = amplitude                        # set them to amplitude
    beta *= np.sign(np.random.randn(d))         # with random sign

    Y = X.dot(beta) + sigma * np.random.randn(n)  # evaluate labels

    if seed is not None:  # restore random seed
        np.random.set_state(state0)

    return X, Y, beta


def block_correlated(n=100, d=150, k=15, rho=0.5, amplitude=3.5, sigma=0.5,
                     normalized=False, seed=None, **kwargs):
    """Generate a linear regression (X,Y) problem.

    The relationship between input and output is given by:

                                            Y = X*beta + noise

    where X is made by stacking on the rows a multi variate random Gaussian
    (0, THETA) of shape (n,k) with a single variate random Gaussian of shape
    (n,d-k), THETA is a (d,d) matrix that has THETA[j,k] = rho^abs(j-k), beta
    is sparse and the nonzero values are in {+-amplitude}, noise ~ N(0,sigma).

    Parameters
    ----------
    n : int, optional (default is `100`)
        number of samples
    d : int, optional (default is `150`)
        total number of dimensions
    k : int, optional (default is `15`)
        number of relevant dimensions
    rho : float, optional (default is `0.5`)
        correlation level
    amplitude : float,  optional (default is `3.5`)
        amplitude of the generative linear model
    sigma : float, optional (default is `0.5`)
        Gaussian noise std
    normalized : bool, optional (default is `False`)
        if normalized is true than the data matrix is normalized as
        data/sqrt(n)
    seed : float, optional (default is `None`)
        random seed initialization

    Returns
    -------
    X : (n, d) ndarray
        data matrix
    Y : (n, 1) ndarray
        label vector
    beta : (d, 1) ndarray
        real beta vector
    """
    if seed is not None:
        state0 = np.random.get_state()
        np.random.seed(seed)

    if normalized:
        factor = np.sqrt(n)
    else:
        factor = 1

    # Create covariance matrix
    THETA = np.zeros((k, k))
    for i in range(k):
        for j in range(k):
            THETA[i, j] = rho**np.abs(i-j)

    Xleft = np.random.multivariate_normal(mean=np.zeros(k), cov=THETA,
                                          size=(n))
    Xright = np.random.randn(n, d-k)
    X = np.hstack((Xleft, Xright))/factor

    beta = np.zeros(d)                           # init beta vector
    S0 = np.random.choice(d, k, replace=False)   # extract k indexes from d
    beta[S0] = amplitude                         # set them to amplitude
    beta *= np.sign(np.random.randn(d))          # with random sign

    Y = X.dot(beta) + sigma * np.random.randn(n)   # evaluate labels

    if seed is not None:   # restore random seed
        np.random.set_state(state0)

    return X, Y, beta


def zou_hastie_2005d(n=100, d=150, k=15, amplitude=3.5, sigma=0.5,
                     normalized=False, seed=None, **kwargs):
    """Generate a linear regression problem (X,Y) as in Zou Hastie 2005 (d).

    The relationship between input and output is given by:

                                            Y = X*beta + noise

     where beta = (a,...,a, 0,...,0)
                  |------| |-------|
                     k       p - k

     X is a (n,d) matrix made like: X = [G1, G2, G3, G4] where Gj are
     groups of features built as follows:
       - Z1, Z2, Z3 ~ N(0,1)
       - group 1 (G1): (signal) Z1 + (noise) ~ N(0,sigma) -> (n, k/3)
       - group 2 (G2): (signal) Z2 + (noise) ~ N(0,sigma) -> (n, k/3)
       - group 3 (G3): (signal) Z3 + (noise) ~ N(0,sigma) -> (n, k/3)
       - group 4 (G4): ~ N(0,1) -> (n, d-k)

     Parameters
     ----------
     n : int, optional (default is `100`)
         number of samples
     d : int, optional (default is `150`)
         total number of dimensions
     k : int, optional (default is `15`)
         total number of features with coefficient different from zero (k must
         be integer multiple of 3. If it is not, then k is forced to
         k - mod(k,3)).
     amplitude : float,  optional (default is `3.5`)
         amplitude of the generative linear model
     sigma : float, optional (default is `0.5`)
         Gaussian noise std
     normalized : bool, optional (default is `False`)
         if normalized is true than the data matrix is normalized as
         data/sqrt(n)
     seed : float, optional (default is `None`)
         random seed initialization

     Returns
     -------
     X : (n, d) ndarray
         data matrix
     Y : (n, 1) ndarray
         label vector
     beta : (d, 1) ndarray
         real beta vector
    """
    if seed is not None:
        state0 = np.random.get_state()
        np.random.seed(seed)

    if normalized:
        factor = np.sqrt(n)
    else:
        factor = 1

    # check if k is integer multiple of 3
    if k % 3 != 0:
        k -= k % 3

    # Generate groups
    Z = np.random.randn(n, 3)
    G1 = np.array([Z[:, 0], ]*(k//3)).T + 0.001 * np.random.randn(n, k//3)
    G2 = np.array([Z[:, 1], ]*(k//3)).T + 0.001 * np.random.randn(n, k//3)
    G3 = np.array([Z[:, 2], ]*(k//3)).T + 0.001 * np.random.randn(n, k//3)
    G4 = np.random.randn(n, d-k)
    X = np.hstack((G1, G2, G3, G4))/factor

    beta = np.zeros(d)   # init beta vector
    beta[:k] = amplitude
    beta *= np.sign(np.random.randn(d))   # with random sign

    Y = X.dot(beta) + sigma * np.random.randn(n)   # evaluate labels

    if seed is not None:  # restore random seed
        np.random.set_state(state0)

    return X, Y, beta


def multivariate_groups(n=100, d=150, k=15, rho=0.5, n_classes=2, means=None,
                        cov=None, normalized=False, seed=None, **kwargs):
    """Sample random points from multivariate gaussians distribution.

    Parameters
    ----------
    n : int, optional (default is `100`)
        total number of samples
    d : int, optional (default is `150`)
        total number of dimensions
    k : int, optional (default is `15`)
        number of relevant dimensions
    rho : float, optional (default is `0.5`)
        correlation level
    n_classes : int, optional (default is `2`)
        number of classes in which n are grouped
    means : array (n_classes, k), optional (default is fixed)
        the means of the multivariate gaussian distribution
    cov : array (n_classes, k, k), optional (default is fixed)
        the covariances of the multivariate gaussian distribution
    normalized : bool, optional (default is `False`)
        if normalized is true than the data matrix is normalized as
        data/sqrt(n)
    seed : float, optional (default is `None`)
        random seed initialization

    Returns
    -------
    X : (n, d) ndarray
        data matrix
    Y : (n, 1) ndarray
        label vector
    """
    if seed is not None:
        state0 = np.random.get_state()
        np.random.seed(seed)

    if normalized:
        factor = np.sqrt(n)
    else:
        factor = 1

    # Define the number of samples for each group
    samples_per_class = [int(n / n_classes) for j in range(n_classes)]
    samples_per_class[-1] += n - sum(samples_per_class)

    # Define default values for means and cov
    if means is None:
        means = list()
        for j in range(n_classes):
            means.append(np.ones(k) * j)

    if cov is None:
        theta_list = list()
        for j in range(n_classes):
            theta = np.zeros((k, k))
            for r in range(k):
                for c in range(k):
                    theta[r, c] = rho**np.abs(r-c)
            theta_list.append(theta)

    # Create the relevant samples (first class, then the others)
    X = np.random.multivariate_normal(mean=means[0],
                                      cov=theta_list[0],
                                      size=(samples_per_class[0],))
    for j in range(1, n_classes):
        xx = np.random.multivariate_normal(mean=means[j],
                                           cov=theta_list[j],
                                           size=(samples_per_class[j]))
        X = np.vstack((X, xx))

    # Add noise
    noise = np.random.randn(n, d - k)
    X = np.hstack((X, noise)) / factor

    # Generate labels
    y = list()
    for i, j in enumerate(samples_per_class):
        y.extend(j * [i])
    y = np.array(y)

    # check if binary classification
    if len(np.unique(y)) == 2:
        y = 2 * np.array(y) - 1

    if seed is not None:  # restore random seed
        np.random.set_state(state0)

    return X, y, None<|MERGE_RESOLUTION|>--- conflicted
+++ resolved
@@ -67,16 +67,10 @@
     return X, Y, np.zeros(d)
 
 
-<<<<<<< HEAD
-def sparse(n=100, d=150, k=15, degree = 1, func = 'l' amplitude=3.5, SNR=0.5, normalized=False, seed=None, **kwargs):
-    """Generate a sparse linear regression (X,Y) problem. The relationship between input and output is given by:
-=======
-def sparse(n=100, d=150, k=15, amplitude=3.5, sigma=0.5, normalized=False,
-           seed=None, **kwargs):
-    """Generate a sparse linear regression (X,Y) problem.
+def sparse(n=100, d=150, k=15, degree = 1, func = 'l', amplitude=3.5, SNR=0.5, normalized=False, seed=None, **kwargs):
+    """Generate a sparse linear regression (X,Y) problem. 
 
     The relationship between input and output is given by:
->>>>>>> e67da2e0
 
                                             Y = X*beta + noise
 
@@ -119,25 +113,24 @@
     else:
         factor = 1
 
-<<<<<<< HEAD
     X = np.random.randn(n,d)/factor            # generate random data
     
-    if(degree == 1 && func == 'l') :
+    if (degree == 1 and func == 'l'):
         X_trans = X
     
-    elif(degree ~= 1): #############
+    elif degree != 1:
         poly = PolynomialFeatures(degree = 2)
         X_trans = poly.fit_transform(X)  
 
-    if(func == 'log'):
+    if func == 'log':
         log = FunctionTrasformer(np.log1p) #log(1+x)
         X_trans = log.fit_transform(log)
     
-    if(func == 'gaus'):
+    if func == 'gaus':
         gaus = FunctionTransformer(np.exp)   #verificare se exp è element wise
         X_trans = gaus.fit_transform(X)
 
-    if(func == 'tanh') :
+    if func == 'tanh':
         tanh = FunctionTransformer(np.tanh)
         X_trans = log.fit_transform(X)
 
@@ -151,16 +144,6 @@
     sd_noise = np.sqrt(variance_signal/SNR**2)
 
     Y = X_trans.dot(beta) + sd_noise*np.random.randn(n) # evaluate labels #Y a questo punto dipende dalla funzione
-=======
-    X = np.random.randn(n, d)/factor            # generate random data
-
-    beta = np.zeros(d)                           # init beta vector
-    S0 = np.random.choice(d, k, replace=False)   # extract k indexes from d
-    beta[S0] = amplitude                         # set them to amplitude
-    beta *= np.sign(np.random.randn(d))          # with random sign
-
-    Y = X.dot(beta) + sigma * np.random.randn(n)  # evaluate labels
->>>>>>> e67da2e0
 
     if seed is not None:  # restore random seed
         np.random.set_state(state0)
@@ -168,16 +151,10 @@
     return X, Y, beta
 
 
-<<<<<<< HEAD
 def correlated(n=100, d=150, k=15, rho=0.5, amplitude=3.5, SNR = 10, normalized=False, seed=None, **kwargs):
-    """Generate a linear regression (X,Y) problem. The relationship between input and output is given by:
-=======
-def correlated(n=100, d=150, k=15, rho=0.5, amplitude=3.5, sigma=0.5,
-               normalized=False, seed=None, **kwargs):
     """Generate a linear regression (X,Y) problem.
 
     The relationship between input and output is given by:
->>>>>>> e67da2e0
 
                                             Y = X*beta + noise
 
@@ -197,7 +174,7 @@
         correlation level
     amplitude : float,  optional (default is `3.5`)
         amplitude of the generative linear model
-    SNR : float, optional (default is `10`)
+    SNR : float, optional (default is `10`, STILL NOT IMPLEMENTED)
         Signal to noise ratio - signal variance on noise variance - from this we can determine sigma noise
     normalized : bool, optional (default is `False`)
         if normalized is true than the data matrix is normalized as
@@ -223,19 +200,6 @@
     else:
         factor = 1
 
-<<<<<<< HEAD
-    # Create covariance matrix XXT
-    '''THETA = np.zeros((d,d))
-    for i in range(d):
-        for j in range(d):
-            THETA[i,j] = rho**np.abs(i-j)'''
-    THETA = np.zeros((n,n))
-        for i in range(n):
-            ############### da qui
-
-    X = np.random.multivariate_normal(mean=np.zeros(d), cov=THETA, size=(n))/factor
-    
-=======
     # Create covariance matrix
     THETA = np.zeros((d, d))
     for i in range(d):
@@ -244,7 +208,6 @@
 
     X = np.random.multivariate_normal(mean=np.zeros(d), cov=THETA,
                                       size=(n))/factor
->>>>>>> e67da2e0
 
     beta = np.zeros(d)                          # init beta vector
     S0 = np.random.choice(d, k, replace=False)  # extract k indexes from d
